--- conflicted
+++ resolved
@@ -2,14 +2,14 @@
 version '1.0-SNAPSHOT'
 
 buildscript {
-    ext.kotlin_version = '2.1.0'
+    ext.kotlin_version = '2.1.10'
     repositories {
         google()
         mavenCentral()
     }
 
     dependencies {
-        classpath 'com.android.tools.build:gradle:8.7.3'
+        classpath 'com.android.tools.build:gradle:8.8.1'
         classpath "org.jetbrains.kotlin:kotlin-gradle-plugin:$kotlin_version"
     }
 }
@@ -77,14 +77,9 @@
     // See: https://youtrack.jetbrains.com/issue/KT-55297/kotlin-stdlib-should-declare-constraints-on-kotlin-stdlib-jdk8-and-kotlin-stdlib-jdk7
     implementation(platform("org.jetbrains.kotlin:kotlin-bom:2.1.0"))
 
-<<<<<<< HEAD
     implementation 'androidx.camera:camera-lifecycle:1.4.0'
     implementation 'androidx.camera:camera-camera2:1.4.0'
-=======
-    implementation 'androidx.camera:camera-lifecycle:1.3.4'
-    implementation 'androidx.camera:camera-camera2:1.3.4'
     implementation 'org.jetbrains.kotlinx:kotlinx-coroutines-android:1.7.3'
->>>>>>> b235271b
 
     testImplementation 'org.jetbrains.kotlin:kotlin-test'
     testImplementation 'org.mockito:mockito-core:5.12.0'
