package dev.steenbakker.mobile_scanner

import android.Manifest
import android.app.Activity
import android.content.pm.PackageManager
<<<<<<< HEAD
import android.graphics.Point
import android.graphics.Rect
import android.graphics.RectF
import android.net.Uri
import android.util.Log
import android.util.Size
import android.util.Rational
import android.media.Image
=======
import android.net.Uri
import android.os.Handler
import android.os.Looper
>>>>>>> 869c22ae
import android.view.Surface
import androidx.camera.core.*
import androidx.camera.lifecycle.ProcessCameraProvider
import androidx.core.app.ActivityCompat
import androidx.core.content.ContextCompat
import androidx.lifecycle.LifecycleOwner
import com.google.mlkit.vision.barcode.BarcodeScannerOptions
import com.google.mlkit.vision.barcode.BarcodeScanning
import com.google.mlkit.vision.common.InputImage
<<<<<<< HEAD
import com.google.mlkit.vision.common.InputImage.IMAGE_FORMAT_NV21
import io.flutter.plugin.common.EventChannel
import io.flutter.plugin.common.MethodCall
import io.flutter.plugin.common.MethodChannel
import io.flutter.plugin.common.PluginRegistry
import io.flutter.view.TextureRegistry
import java.io.File
import kotlin.math.roundToInt


class MobileScanner(private val activity: Activity, private val textureRegistry: TextureRegistry)
    : MethodChannel.MethodCallHandler, EventChannel.StreamHandler, PluginRegistry.RequestPermissionsResultListener {
=======
import dev.steenbakker.mobile_scanner.objects.DetectionSpeed
import dev.steenbakker.mobile_scanner.objects.MobileScannerStartParameters
import io.flutter.plugin.common.MethodChannel
import io.flutter.plugin.common.PluginRegistry
import io.flutter.view.TextureRegistry
typealias MobileScannerCallback = (barcodes: List<Map<String, Any?>>, image: ByteArray?) -> Unit
typealias AnalyzerCallback = (barcodes: List<Map<String, Any?>>?) -> Unit
typealias MobileScannerErrorCallback = (error: String) -> Unit
typealias TorchStateCallback = (state: Int) -> Unit
typealias MobileScannerStartedCallback = (parameters: MobileScannerStartParameters) -> Unit

class NoCamera : Exception()
class AlreadyStarted : Exception()
class AlreadyStopped : Exception()
class TorchError : Exception()
class CameraError : Exception()
class TorchWhenStopped : Exception()

class MobileScanner(
    private val activity: Activity,
    private val textureRegistry: TextureRegistry,
    private val mobileScannerCallback: MobileScannerCallback,
    private val mobileScannerErrorCallback: MobileScannerErrorCallback
) :
    PluginRegistry.RequestPermissionsResultListener {
>>>>>>> 869c22ae
    companion object {
        /**
         * When the application's activity is [androidx.fragment.app.FragmentActivity], requestCode can only use the lower 16 bits.
         * @see androidx.fragment.app.FragmentActivity.validateRequestPermissionsRequestCode
         */
        private const val REQUEST_CODE = 0x0786
    }

    private var cameraProvider: ProcessCameraProvider? = null
    private var camera: Camera? = null
    private var pendingPermissionResult: MethodChannel.Result? = null
    private var preview: Preview? = null
    private var textureEntry: TextureRegistry.SurfaceTextureEntry? = null
    private var scanWindow: List<Float>? = null;

<<<<<<< HEAD
//    @AnalyzeMode
//    private var analyzeMode: Int = AnalyzeMode.NONE

    @ExperimentalGetImage
    override fun onMethodCall(@NonNull call: MethodCall, @NonNull result: MethodChannel.Result) {
        when (call.method) {
            "state" -> checkPermission(result)
            "request" -> requestPermission(result)
            "start" -> start(call, result)
            "torch" -> toggleTorch(call, result)
//            "analyze" -> switchAnalyzeMode(call, result)
            "stop" -> stop(result)
            "analyzeImage" -> analyzeImage(call, result)
            "updateScanWindow" -> updateScanWindow(call)
            else -> result.notImplemented()
        }
    }
=======
    private var detectionSpeed: DetectionSpeed = DetectionSpeed.NO_DUPLICATES
    private var detectionTimeout: Long = 250
    private var lastScanned: List<String?>? = null
>>>>>>> 869c22ae

    private var scannerTimeout = false

    private var returnImage = false

    private var scanner = BarcodeScanning.getClient()

    /**
     * Check if we already have camera permission.
     */
    fun hasCameraPermission(): Int {
        // Can't get exact denied or not_determined state without request. Just return not_determined when state isn't authorized
        val hasPermission = ContextCompat.checkSelfPermission(
            activity,
            Manifest.permission.CAMERA
        ) == PackageManager.PERMISSION_GRANTED

        return if (hasPermission) {
            1
        } else {
            0
        }
    }

    /**
     * Request camera permissions.
     */
    fun requestPermission(result: MethodChannel.Result) {
        if(pendingPermissionResult != null) {
            return
        }

        pendingPermissionResult = result
        val permissions = arrayOf(Manifest.permission.CAMERA)
        ActivityCompat.requestPermissions(activity, permissions, REQUEST_CODE)
    }

    /**
     * Calls the callback after permissions are requested.
     */
    override fun onRequestPermissionsResult(
        requestCode: Int,
        permissions: Array<out String>,
        grantResults: IntArray
    ): Boolean {
        if (requestCode != REQUEST_CODE) {
            return false
        }

<<<<<<< HEAD
    @ExperimentalGetImage
    val analyzer = ImageAnalysis.Analyzer { imageProxy -> // YUV_420_888 format
        val mediaImage = imageProxy.image ?: return@Analyzer
        var inputImage = InputImage.fromMediaImage(mediaImage, imageProxy.imageInfo.rotationDegrees)

        scanner.process(inputImage)
            .addOnSuccessListener { barcodes ->
                for (barcode in barcodes) {
                    print("image: ")   
                    println(inputImage.getWidth());
                    println(inputImage.getHeight());

                    print("barcode: ")   
                    println(barcode.getBoundingBox());

                    if(scanWindow != null) {
                        val match = isbarCodeInScanWindow(scanWindow!!, barcode, imageProxy)
                        if(!match) continue
                    }

                    val event = mapOf("name" to "barcode", "data" to barcode.data)
                    sink?.success(event)
                }
            }
            .addOnFailureListener { e -> Log.e(TAG, e.message, e) }
            .addOnCompleteListener { imageProxy.close() }
    }
=======
        pendingPermissionResult?.success(grantResults[0] == PackageManager.PERMISSION_GRANTED)
        pendingPermissionResult = null
>>>>>>> 869c22ae

        return true
    }

<<<<<<< HEAD
    private fun updateScanWindow(call: MethodCall) {
        scanWindow = call.argument<List<Float>>("rect")
    }

    // scales the scanWindow to the provided inputImage and checks if that scaled
    // scanWindow contains the barcode
    private fun isbarCodeInScanWindow(scanWindow: List<Float>, barcode: Barcode, inputImage: ImageProxy): Boolean {    
        val barcodeBoundingBox = barcode.getBoundingBox()
        if(barcodeBoundingBox == null) return false

        val imageWidth = inputImage.getHeight();
        val imageHeight = inputImage.getWidth();

        val left = (scanWindow[0] * imageWidth).roundToInt()
        val top = (scanWindow[1] * imageHeight).roundToInt()
        val right = (scanWindow[2] * imageWidth).roundToInt()
        val bottom = (scanWindow[3] * imageHeight).roundToInt()

        val scaledScanWindow = Rect(left, top, right, bottom)   

        print("scanWindow: ")           
        println(scaledScanWindow)           
        return scaledScanWindow.contains(barcodeBoundingBox)
    }



    @ExperimentalGetImage
    private fun start(call: MethodCall, result: MethodChannel.Result) {
        if (camera?.cameraInfo != null && preview != null && textureEntry != null) {
            val resolution = preview!!.resolutionInfo!!.resolution
            val portrait = camera!!.cameraInfo.sensorRotationDegrees % 180 == 0
            val width = resolution.width.toDouble()
            val height = resolution.height.toDouble()
            val size = if (portrait) mapOf("width" to width, "height" to height) else mapOf("width" to height, "height" to width)
            val answer = mapOf("textureId" to textureEntry!!.id(), "size" to size, "torchable" to camera!!.cameraInfo.hasFlashUnit())
            result.success(answer)
        } else {
            val facing: Int = call.argument<Int>("facing") ?: 0
            val ratio: Int = call.argument<Int>("ratio") ?: 1
            val torch: Boolean = call.argument<Boolean>("torch") ?: false
            val formats: List<Int>? = call.argument<List<Int>>("formats")

            if (formats != null) {
                val formatsList: MutableList<Int> = mutableListOf()
                for (index in formats) {
                    formatsList.add(BarcodeFormats.values()[index].intValue)
                }
                scanner = if (formatsList.size == 1) {
                    BarcodeScanning.getClient(BarcodeScannerOptions.Builder().setBarcodeFormats(formatsList.first()).build())
                } else {
                    BarcodeScanning.getClient(BarcodeScannerOptions.Builder().setBarcodeFormats(formatsList.first(), *formatsList.subList(1, formatsList.size).toIntArray()).build())
                }
            }

            val future = ProcessCameraProvider.getInstance(activity)
            val executor = ContextCompat.getMainExecutor(activity)

            future.addListener({
                cameraProvider = future.get()
                if (cameraProvider == null) {
                    result.error("cameraProvider", "cameraProvider is null", null)
                    return@addListener
                }
                cameraProvider!!.unbindAll()
                textureEntry = textureRegistry.createSurfaceTexture()
                if (textureEntry == null) {
                    result.error("textureEntry", "textureEntry is null", null)
                    return@addListener
                }
               
                // Select the correct camera
                val selector = if (facing == 0) CameraSelector.DEFAULT_FRONT_CAMERA else CameraSelector.DEFAULT_BACK_CAMERA

                // Preview
                val surfaceProvider = Preview.SurfaceProvider { request ->
                    val texture = textureEntry!!.surfaceTexture()
                    texture.setDefaultBufferSize(request.resolution.width, request.resolution.height)
                    val surface = Surface(texture)
                    request.provideSurface(surface, executor) { }
                }

                // Build the preview to be shown on the Flutter texture
                val previewBuilder = Preview.Builder().setTargetAspectRatio(ratio)
                preview = previewBuilder.build().apply { setSurfaceProvider(surfaceProvider) }

                // bind to lifecycle temporarily to fetch dimensions.
                cameraProvider!!.bindToLifecycle(activity as LifecycleOwner, selector, preview)
                val previewResolution = preview!!.resolutionInfo!!.resolution
                val previewRotation = preview!!.getTargetRotation()

                // Build the analyzer to be passed on to MLKit
                val analysisBuilder = ImageAnalysis.Builder()
                        .setBackpressureStrategy(ImageAnalysis.STRATEGY_KEEP_ONLY_LATEST)
                        .setTargetAspectRatio(ratio)
                        .setTargetRotation(previewRotation) 
                val analysis = analysisBuilder.build().apply { setAnalyzer(executor, analyzer) }
                
                val viewPort = ViewPort.Builder(Rational(previewResolution.width, previewResolution.height), previewRotation).build()
                val useCaseGroup = UseCaseGroup.Builder()
                    .setViewPort(viewPort)
                    .addUseCase(preview!!) 
                    .addUseCase(analysis)
                    .build()

                cameraProvider!!.unbindAll()
                camera = cameraProvider!!.bindToLifecycle(activity as LifecycleOwner, selector, useCaseGroup)
=======
    /**
     * callback for the camera. Every frame is passed through this function.
     */
    @ExperimentalGetImage
    val captureOutput = ImageAnalysis.Analyzer { imageProxy -> // YUV_420_888 format
        val mediaImage = imageProxy.image ?: return@Analyzer
        val inputImage = InputImage.fromMediaImage(mediaImage, imageProxy.imageInfo.rotationDegrees)

        if (detectionSpeed == DetectionSpeed.NORMAL && scannerTimeout) {
            imageProxy.close()
            return@Analyzer
        } else if (detectionSpeed == DetectionSpeed.NORMAL) {
            scannerTimeout = true
        }

        scanner.process(inputImage)
            .addOnSuccessListener { barcodes ->
                if (detectionSpeed == DetectionSpeed.NO_DUPLICATES) {
                    val newScannedBarcodes = barcodes.map { barcode -> barcode.rawValue }
                    if (newScannedBarcodes == lastScanned) {
                        // New scanned is duplicate, returning
                        return@addOnSuccessListener
                    }
                    lastScanned = newScannedBarcodes
                }

                val barcodeMap = barcodes.map { barcode -> barcode.data }

                if (barcodeMap.isNotEmpty()) {
                    mobileScannerCallback(
                        barcodeMap,
                        if (returnImage) mediaImage.toByteArray() else null
                    )
                }
            }
            .addOnFailureListener { e ->
                mobileScannerErrorCallback(
                    e.localizedMessage ?: e.toString()
                )
            }
            .addOnCompleteListener { imageProxy.close() }
>>>>>>> 869c22ae

        if (detectionSpeed == DetectionSpeed.NORMAL) {
            // Set timer and continue
            Handler(Looper.getMainLooper()).postDelayed({
                scannerTimeout = false
            }, detectionTimeout)
        }
    }

    /**
     * Start barcode scanning by initializing the camera and barcode scanner.
     */
    @ExperimentalGetImage
    fun start(
        barcodeScannerOptions: BarcodeScannerOptions?,
        returnImage: Boolean,
        cameraPosition: CameraSelector,
        torch: Boolean,
        detectionSpeed: DetectionSpeed,
        torchStateCallback: TorchStateCallback,
        mobileScannerStartedCallback: MobileScannerStartedCallback,
        detectionTimeout: Long
    ) {
        this.detectionSpeed = detectionSpeed
        this.detectionTimeout = detectionTimeout
        this.returnImage = returnImage

        if (camera?.cameraInfo != null && preview != null && textureEntry != null) {
            throw AlreadyStarted()
        }

        scanner = if (barcodeScannerOptions != null) {
            BarcodeScanning.getClient(barcodeScannerOptions)
        } else {
            BarcodeScanning.getClient()
        }

        val cameraProviderFuture = ProcessCameraProvider.getInstance(activity)
        val executor = ContextCompat.getMainExecutor(activity)

        cameraProviderFuture.addListener({
            cameraProvider = cameraProviderFuture.get()
            if (cameraProvider == null) {
                throw CameraError()
            }
            cameraProvider!!.unbindAll()
            textureEntry = textureRegistry.createSurfaceTexture()

            // Preview
            val surfaceProvider = Preview.SurfaceProvider { request ->
                val texture = textureEntry!!.surfaceTexture()
                texture.setDefaultBufferSize(
                    request.resolution.width,
                    request.resolution.height
                )

                val surface = Surface(texture)
                request.provideSurface(surface, executor) { }
            }

            // Build the preview to be shown on the Flutter texture
            val previewBuilder = Preview.Builder()
            preview = previewBuilder.build().apply { setSurfaceProvider(surfaceProvider) }

            // Build the analyzer to be passed on to MLKit
            val analysisBuilder = ImageAnalysis.Builder()
                .setBackpressureStrategy(ImageAnalysis.STRATEGY_KEEP_ONLY_LATEST)
//                analysisBuilder.setTargetResolution(Size(1440, 1920))
            val analysis = analysisBuilder.build().apply { setAnalyzer(executor, captureOutput) }

            camera = cameraProvider!!.bindToLifecycle(
                activity as LifecycleOwner,
                cameraPosition,
                preview,
                analysis
            )

            // Register the torch listener
            camera!!.cameraInfo.torchState.observe(activity) { state ->
                // TorchState.OFF = 0; TorchState.ON = 1
                torchStateCallback(state)
            }

//            val analysisSize = analysis.resolutionInfo?.resolution ?: Size(0, 0)
//            val previewSize = preview!!.resolutionInfo?.resolution ?: Size(0, 0)
//            Log.i("LOG", "Analyzer: $analysisSize")
//            Log.i("LOG", "Preview: $previewSize")

            // Enable torch if provided
            camera!!.cameraControl.enableTorch(torch)

            val resolution = preview!!.resolutionInfo!!.resolution
            val portrait = camera!!.cameraInfo.sensorRotationDegrees % 180 == 0
            val width = resolution.width.toDouble()
            val height = resolution.height.toDouble()

            mobileScannerStartedCallback(
                MobileScannerStartParameters(
                    if (portrait) width else height,
                    if (portrait) height else width,
                    camera!!.cameraInfo.hasFlashUnit(),
                    textureEntry!!.id()
                )
            )
        }, executor)

    }

    /**
     * Stop barcode scanning.
     */
    fun stop() {
        if (camera == null && preview == null) {
            throw AlreadyStopped()
        }

        val owner = activity as LifecycleOwner
        camera?.cameraInfo?.torchState?.removeObservers(owner)
        cameraProvider?.unbindAll()
        textureEntry?.release()

        camera = null
        preview = null
        textureEntry = null
        cameraProvider = null
    }

    /**
     * Toggles the flash light on or off.
     */
    fun toggleTorch(enableTorch: Boolean) {
        if (camera == null) {
            throw TorchWhenStopped()
        }
        camera!!.cameraControl.enableTorch(enableTorch)
    }

    /**
     * Analyze a single image.
     */
    fun analyzeImage(image: Uri, analyzerCallback: AnalyzerCallback) {
        val inputImage = InputImage.fromFilePath(activity, image)

        scanner.process(inputImage)
            .addOnSuccessListener { barcodes ->
                val barcodeMap = barcodes.map { barcode -> barcode.data }

                if (barcodeMap.isNotEmpty()) {
                    analyzerCallback(barcodeMap)
                } else {
                    analyzerCallback(null)
                }
            }
            .addOnFailureListener { e ->
                mobileScannerErrorCallback(
                    e.localizedMessage ?: e.toString()
                )
            }
    }

}<|MERGE_RESOLUTION|>--- conflicted
+++ resolved
@@ -3,20 +3,12 @@
 import android.Manifest
 import android.app.Activity
 import android.content.pm.PackageManager
-<<<<<<< HEAD
 import android.graphics.Point
 import android.graphics.Rect
 import android.graphics.RectF
 import android.net.Uri
-import android.util.Log
-import android.util.Size
-import android.util.Rational
-import android.media.Image
-=======
-import android.net.Uri
 import android.os.Handler
 import android.os.Looper
->>>>>>> 869c22ae
 import android.view.Surface
 import androidx.camera.core.*
 import androidx.camera.lifecycle.ProcessCameraProvider
@@ -26,20 +18,6 @@
 import com.google.mlkit.vision.barcode.BarcodeScannerOptions
 import com.google.mlkit.vision.barcode.BarcodeScanning
 import com.google.mlkit.vision.common.InputImage
-<<<<<<< HEAD
-import com.google.mlkit.vision.common.InputImage.IMAGE_FORMAT_NV21
-import io.flutter.plugin.common.EventChannel
-import io.flutter.plugin.common.MethodCall
-import io.flutter.plugin.common.MethodChannel
-import io.flutter.plugin.common.PluginRegistry
-import io.flutter.view.TextureRegistry
-import java.io.File
-import kotlin.math.roundToInt
-
-
-class MobileScanner(private val activity: Activity, private val textureRegistry: TextureRegistry)
-    : MethodChannel.MethodCallHandler, EventChannel.StreamHandler, PluginRegistry.RequestPermissionsResultListener {
-=======
 import dev.steenbakker.mobile_scanner.objects.DetectionSpeed
 import dev.steenbakker.mobile_scanner.objects.MobileScannerStartParameters
 import io.flutter.plugin.common.MethodChannel
@@ -50,6 +28,8 @@
 typealias MobileScannerErrorCallback = (error: String) -> Unit
 typealias TorchStateCallback = (state: Int) -> Unit
 typealias MobileScannerStartedCallback = (parameters: MobileScannerStartParameters) -> Unit
+import java.io.File
+import kotlin.math.roundToInt
 
 class NoCamera : Exception()
 class AlreadyStarted : Exception()
@@ -65,7 +45,6 @@
     private val mobileScannerErrorCallback: MobileScannerErrorCallback
 ) :
     PluginRegistry.RequestPermissionsResultListener {
->>>>>>> 869c22ae
     companion object {
         /**
          * When the application's activity is [androidx.fragment.app.FragmentActivity], requestCode can only use the lower 16 bits.
@@ -81,29 +60,9 @@
     private var textureEntry: TextureRegistry.SurfaceTextureEntry? = null
     private var scanWindow: List<Float>? = null;
 
-<<<<<<< HEAD
-//    @AnalyzeMode
-//    private var analyzeMode: Int = AnalyzeMode.NONE
-
-    @ExperimentalGetImage
-    override fun onMethodCall(@NonNull call: MethodCall, @NonNull result: MethodChannel.Result) {
-        when (call.method) {
-            "state" -> checkPermission(result)
-            "request" -> requestPermission(result)
-            "start" -> start(call, result)
-            "torch" -> toggleTorch(call, result)
-//            "analyze" -> switchAnalyzeMode(call, result)
-            "stop" -> stop(result)
-            "analyzeImage" -> analyzeImage(call, result)
-            "updateScanWindow" -> updateScanWindow(call)
-            else -> result.notImplemented()
-        }
-    }
-=======
     private var detectionSpeed: DetectionSpeed = DetectionSpeed.NO_DUPLICATES
     private var detectionTimeout: Long = 250
     private var lastScanned: List<String?>? = null
->>>>>>> 869c22ae
 
     private var scannerTimeout = false
 
@@ -153,151 +112,12 @@
             return false
         }
 
-<<<<<<< HEAD
-    @ExperimentalGetImage
-    val analyzer = ImageAnalysis.Analyzer { imageProxy -> // YUV_420_888 format
-        val mediaImage = imageProxy.image ?: return@Analyzer
-        var inputImage = InputImage.fromMediaImage(mediaImage, imageProxy.imageInfo.rotationDegrees)
-
-        scanner.process(inputImage)
-            .addOnSuccessListener { barcodes ->
-                for (barcode in barcodes) {
-                    print("image: ")   
-                    println(inputImage.getWidth());
-                    println(inputImage.getHeight());
-
-                    print("barcode: ")   
-                    println(barcode.getBoundingBox());
-
-                    if(scanWindow != null) {
-                        val match = isbarCodeInScanWindow(scanWindow!!, barcode, imageProxy)
-                        if(!match) continue
-                    }
-
-                    val event = mapOf("name" to "barcode", "data" to barcode.data)
-                    sink?.success(event)
-                }
-            }
-            .addOnFailureListener { e -> Log.e(TAG, e.message, e) }
-            .addOnCompleteListener { imageProxy.close() }
-    }
-=======
         pendingPermissionResult?.success(grantResults[0] == PackageManager.PERMISSION_GRANTED)
         pendingPermissionResult = null
->>>>>>> 869c22ae
 
         return true
     }
 
-<<<<<<< HEAD
-    private fun updateScanWindow(call: MethodCall) {
-        scanWindow = call.argument<List<Float>>("rect")
-    }
-
-    // scales the scanWindow to the provided inputImage and checks if that scaled
-    // scanWindow contains the barcode
-    private fun isbarCodeInScanWindow(scanWindow: List<Float>, barcode: Barcode, inputImage: ImageProxy): Boolean {    
-        val barcodeBoundingBox = barcode.getBoundingBox()
-        if(barcodeBoundingBox == null) return false
-
-        val imageWidth = inputImage.getHeight();
-        val imageHeight = inputImage.getWidth();
-
-        val left = (scanWindow[0] * imageWidth).roundToInt()
-        val top = (scanWindow[1] * imageHeight).roundToInt()
-        val right = (scanWindow[2] * imageWidth).roundToInt()
-        val bottom = (scanWindow[3] * imageHeight).roundToInt()
-
-        val scaledScanWindow = Rect(left, top, right, bottom)   
-
-        print("scanWindow: ")           
-        println(scaledScanWindow)           
-        return scaledScanWindow.contains(barcodeBoundingBox)
-    }
-
-
-
-    @ExperimentalGetImage
-    private fun start(call: MethodCall, result: MethodChannel.Result) {
-        if (camera?.cameraInfo != null && preview != null && textureEntry != null) {
-            val resolution = preview!!.resolutionInfo!!.resolution
-            val portrait = camera!!.cameraInfo.sensorRotationDegrees % 180 == 0
-            val width = resolution.width.toDouble()
-            val height = resolution.height.toDouble()
-            val size = if (portrait) mapOf("width" to width, "height" to height) else mapOf("width" to height, "height" to width)
-            val answer = mapOf("textureId" to textureEntry!!.id(), "size" to size, "torchable" to camera!!.cameraInfo.hasFlashUnit())
-            result.success(answer)
-        } else {
-            val facing: Int = call.argument<Int>("facing") ?: 0
-            val ratio: Int = call.argument<Int>("ratio") ?: 1
-            val torch: Boolean = call.argument<Boolean>("torch") ?: false
-            val formats: List<Int>? = call.argument<List<Int>>("formats")
-
-            if (formats != null) {
-                val formatsList: MutableList<Int> = mutableListOf()
-                for (index in formats) {
-                    formatsList.add(BarcodeFormats.values()[index].intValue)
-                }
-                scanner = if (formatsList.size == 1) {
-                    BarcodeScanning.getClient(BarcodeScannerOptions.Builder().setBarcodeFormats(formatsList.first()).build())
-                } else {
-                    BarcodeScanning.getClient(BarcodeScannerOptions.Builder().setBarcodeFormats(formatsList.first(), *formatsList.subList(1, formatsList.size).toIntArray()).build())
-                }
-            }
-
-            val future = ProcessCameraProvider.getInstance(activity)
-            val executor = ContextCompat.getMainExecutor(activity)
-
-            future.addListener({
-                cameraProvider = future.get()
-                if (cameraProvider == null) {
-                    result.error("cameraProvider", "cameraProvider is null", null)
-                    return@addListener
-                }
-                cameraProvider!!.unbindAll()
-                textureEntry = textureRegistry.createSurfaceTexture()
-                if (textureEntry == null) {
-                    result.error("textureEntry", "textureEntry is null", null)
-                    return@addListener
-                }
-               
-                // Select the correct camera
-                val selector = if (facing == 0) CameraSelector.DEFAULT_FRONT_CAMERA else CameraSelector.DEFAULT_BACK_CAMERA
-
-                // Preview
-                val surfaceProvider = Preview.SurfaceProvider { request ->
-                    val texture = textureEntry!!.surfaceTexture()
-                    texture.setDefaultBufferSize(request.resolution.width, request.resolution.height)
-                    val surface = Surface(texture)
-                    request.provideSurface(surface, executor) { }
-                }
-
-                // Build the preview to be shown on the Flutter texture
-                val previewBuilder = Preview.Builder().setTargetAspectRatio(ratio)
-                preview = previewBuilder.build().apply { setSurfaceProvider(surfaceProvider) }
-
-                // bind to lifecycle temporarily to fetch dimensions.
-                cameraProvider!!.bindToLifecycle(activity as LifecycleOwner, selector, preview)
-                val previewResolution = preview!!.resolutionInfo!!.resolution
-                val previewRotation = preview!!.getTargetRotation()
-
-                // Build the analyzer to be passed on to MLKit
-                val analysisBuilder = ImageAnalysis.Builder()
-                        .setBackpressureStrategy(ImageAnalysis.STRATEGY_KEEP_ONLY_LATEST)
-                        .setTargetAspectRatio(ratio)
-                        .setTargetRotation(previewRotation) 
-                val analysis = analysisBuilder.build().apply { setAnalyzer(executor, analyzer) }
-                
-                val viewPort = ViewPort.Builder(Rational(previewResolution.width, previewResolution.height), previewRotation).build()
-                val useCaseGroup = UseCaseGroup.Builder()
-                    .setViewPort(viewPort)
-                    .addUseCase(preview!!) 
-                    .addUseCase(analysis)
-                    .build()
-
-                cameraProvider!!.unbindAll()
-                camera = cameraProvider!!.bindToLifecycle(activity as LifecycleOwner, selector, useCaseGroup)
-=======
     /**
      * callback for the camera. Every frame is passed through this function.
      */
@@ -326,6 +146,10 @@
 
                 val barcodeMap = barcodes.map { barcode -> barcode.data }
 
+                if(scanWindow != null) {
+                    val match = isbarCodeInScanWindow(scanWindow!!, barcode, imageProxy)
+                    if(!match) continue
+                }
                 if (barcodeMap.isNotEmpty()) {
                     mobileScannerCallback(
                         barcodeMap,
@@ -339,7 +163,6 @@
                 )
             }
             .addOnCompleteListener { imageProxy.close() }
->>>>>>> 869c22ae
 
         if (detectionSpeed == DetectionSpeed.NORMAL) {
             // Set timer and continue
@@ -347,6 +170,31 @@
                 scannerTimeout = false
             }, detectionTimeout)
         }
+    }
+
+    private fun updateScanWindow(call: MethodCall) {
+        scanWindow = call.argument<List<Float>>("rect")
+    }
+
+    // scales the scanWindow to the provided inputImage and checks if that scaled
+    // scanWindow contains the barcode
+    private fun isbarCodeInScanWindow(scanWindow: List<Float>, barcode: Barcode, inputImage: ImageProxy): Boolean {
+        val barcodeBoundingBox = barcode.getBoundingBox()
+        if(barcodeBoundingBox == null) return false
+
+        val imageWidth = inputImage.getHeight();
+        val imageHeight = inputImage.getWidth();
+
+        val left = (scanWindow[0] * imageWidth).roundToInt()
+        val top = (scanWindow[1] * imageHeight).roundToInt()
+        val right = (scanWindow[2] * imageWidth).roundToInt()
+        val bottom = (scanWindow[3] * imageHeight).roundToInt()
+
+        val scaledScanWindow = Rect(left, top, right, bottom)
+
+        print("scanWindow: ")
+        println(scaledScanWindow)
+        return scaledScanWindow.contains(barcodeBoundingBox)
     }
 
     /**
