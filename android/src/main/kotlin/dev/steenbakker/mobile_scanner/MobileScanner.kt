--- conflicted
+++ resolved
@@ -450,15 +450,6 @@
         // Unbind the camera use cases, the preview is a use case.
         // The camera will be closed when the last use case is unbound.
         cameraProvider?.unbindAll()
-<<<<<<< HEAD
-
-        camera = null
-        preview = null
-        cameraProvider = null
-=======
-        cameraProvider = null
-        camera = null
-        preview = null
 
         // Release the texture for the preview.
         textureEntry?.release()
@@ -468,7 +459,6 @@
         scanner?.close()
         scanner = null
         lastScanned = null
->>>>>>> 7f4c6b03
     }
 
     private fun releaseTexture() {
