package dev.steenbakker.mobile_scanner

import android.app.Activity
import android.content.Context
import android.hardware.camera2.CameraCharacteristics
import android.hardware.camera2.CameraManager
import android.net.Uri
import android.os.Handler
import android.os.Looper
import android.util.Size
import androidx.camera.core.CameraSelector
import androidx.camera.core.ExperimentalGetImage
import com.google.mlkit.vision.barcode.BarcodeScannerOptions
import dev.steenbakker.mobile_scanner.objects.BarcodeFormats
import dev.steenbakker.mobile_scanner.objects.DetectionSpeed
import dev.steenbakker.mobile_scanner.objects.MobileScannerErrorCodes
import io.flutter.plugin.common.BinaryMessenger
import io.flutter.plugin.common.MethodCall
import io.flutter.plugin.common.MethodChannel
import io.flutter.plugin.common.PluginRegistry.RequestPermissionsResultListener
import io.flutter.embedding.engine.plugins.activity.ActivityPluginBinding
import io.flutter.view.TextureRegistry
import java.io.File
import com.google.mlkit.vision.barcode.ZoomSuggestionOptions

class MobileScannerHandler(
    private val activity: Activity,
    private val barcodeHandler: BarcodeHandler,
    binaryMessenger: BinaryMessenger,
    private val permissions: MobileScannerPermissions,
    private val addPermissionListener: (RequestPermissionsResultListener) -> Unit,
    textureRegistry: TextureRegistry): MethodChannel.MethodCallHandler {

    private val analyzeImageErrorCallback: AnalyzerErrorCallback = {
        Handler(Looper.getMainLooper()).post {
            analyzerResult?.error(MobileScannerErrorCodes.BARCODE_ERROR, it, null)
            analyzerResult = null
        }
    }

    private val analyzeImageSuccessCallback: AnalyzerSuccessCallback = {
        Handler(Looper.getMainLooper()).post {
            analyzerResult?.success(mapOf(
                "name" to "barcode",
                "data" to it
            ))
            analyzerResult = null
        }
    }

    private var analyzerResult: MethodChannel.Result? = null

    private val callback: MobileScannerCallback = { barcodes: List<Map<String, Any?>>, image: ByteArray?, width: Int?, height: Int? ->
        barcodeHandler.publishEvent(mapOf(
            "name" to "barcode",
            "data" to barcodes,
            // The image dimensions are always provided.
            // The image bytes are only non-null when `returnImage` is true.
            "image" to mapOf(
                "bytes" to image,
                "width" to width?.toDouble(),
                "height" to height?.toDouble(),
            )
        ))
    }

    private val errorCallback: MobileScannerErrorCallback = {error: String ->
        barcodeHandler.publishError(MobileScannerErrorCodes.BARCODE_ERROR, error, null)
    }

    private var methodChannel: MethodChannel? = null

    private var mobileScanner: MobileScanner? = null

    private val torchStateCallback: TorchStateCallback = {state: Int ->
        // Off = 0, On = 1
        barcodeHandler.publishEvent(mapOf("name" to "torchState", "data" to state))
    }

    private val zoomScaleStateCallback: ZoomScaleStateCallback = {zoomScale: Double ->
        barcodeHandler.publishEvent(mapOf("name" to "zoomScaleState", "data" to zoomScale))
    }

    init {
        methodChannel = MethodChannel(binaryMessenger,
            "dev.steenbakker.mobile_scanner/scanner/method")
        methodChannel!!.setMethodCallHandler(this)
        mobileScanner = MobileScanner(activity, textureRegistry, callback, errorCallback)
    }

    fun dispose(activityPluginBinding: ActivityPluginBinding) {
        methodChannel?.setMethodCallHandler(null)
        methodChannel = null
        mobileScanner?.dispose()
        mobileScanner = null

        val listener: RequestPermissionsResultListener? = permissions.getPermissionListener()

        if(listener != null) {
            activityPluginBinding.removeRequestPermissionsResultListener(listener)
        }
    }

    @ExperimentalGetImage
    override fun onMethodCall(call: MethodCall, result: MethodChannel.Result) {
        when (call.method) {
            "state" -> result.success(permissions.hasCameraPermission(activity))
            "request" -> permissions.requestPermission(
                activity,
                addPermissionListener,
                object: MobileScannerPermissions.ResultCallback {
                    override fun onResult(errorCode: String?) {
                        when(errorCode) {
                            null -> result.success(true)
                            MobileScannerErrorCodes.CAMERA_ACCESS_DENIED -> result.success(false)
                            MobileScannerErrorCodes.CAMERA_PERMISSIONS_REQUEST_ONGOING -> result.error(
                                MobileScannerErrorCodes.CAMERA_PERMISSIONS_REQUEST_ONGOING,
                                MobileScannerErrorCodes.CAMERA_PERMISSIONS_REQUEST_ONGOING_MESSAGE, null)
                            else -> result.error(
                                MobileScannerErrorCodes.GENERIC_ERROR, MobileScannerErrorCodes.GENERIC_ERROR_MESSAGE, null)
                        }
                    }
                })
            "start" -> start(call, result)
            "pause" -> pause(result)
            "stop" -> stop(result)
            "toggleTorch" -> toggleTorch(result)
            "analyzeImage" -> analyzeImage(call, result)
            "setScale" -> setScale(call, result)
            "resetScale" -> resetScale(result)
            "updateScanWindow" -> updateScanWindow(call, result)
            "setShouldConsiderInvertedImages" -> setShouldConsiderInvertedImages(call, result)
            else -> result.notImplemented()
        }
    }

    @ExperimentalGetImage
    private fun start(call: MethodCall, result: MethodChannel.Result) {
        val torch: Boolean = call.argument<Boolean>("torch") ?: false
        val facing: Int = call.argument<Int>("facing") ?: 0
        val formats: List<Int>? = call.argument<List<Int>>("formats")
        val returnImage: Boolean = call.argument<Boolean>("returnImage") ?: false
        val speed: Int = call.argument<Int>("speed") ?: 1
        val timeout: Int = call.argument<Int>("timeout") ?: 250
        val cameraResolutionValues: List<Int>? = call.argument<List<Int>>("cameraResolution")
        val useNewCameraSelector: Boolean = call.argument<Boolean>("useNewCameraSelector") ?: false
        val enableAutoZoom: Boolean = call.argument<Boolean>("autoZoom") ?: false
        val cameraResolution: Size? = if (cameraResolutionValues != null) {
            Size(cameraResolutionValues[0], cameraResolutionValues[1])
        } else {
            null
        }
        val shouldConsiderInvertedImages: Boolean = call.argument<Boolean>("shouldConsiderInvertedImages") ?: false
        val barcodeScannerOptions: BarcodeScannerOptions? = buildBarcodeScannerOptions(formats, enableAutoZoom)
        val position =
            if (facing == 0) CameraSelector.DEFAULT_FRONT_CAMERA else CameraSelector.DEFAULT_BACK_CAMERA

        val detectionSpeed: DetectionSpeed = when (speed) {
            0 -> DetectionSpeed.NO_DUPLICATES
            1 -> DetectionSpeed.NORMAL
            else -> DetectionSpeed.UNRESTRICTED
        }

        mobileScanner!!.start(
            barcodeScannerOptions,
            returnImage,
            position,
            torch,
            detectionSpeed,
            torchStateCallback,
            zoomScaleStateCallback,
            mobileScannerStartedCallback = {
                Handler(Looper.getMainLooper()).post {
                    result.success(mapOf(
                        "textureId" to it.id,
                        "size" to mapOf("width" to it.width, "height" to it.height),
                        "currentTorchState" to it.currentTorchState,
                        "numberOfCameras" to it.numberOfCameras
                    ))
                }
            },
            mobileScannerErrorCallback = {
                Handler(Looper.getMainLooper()).post {
                    when (it) {
                        is AlreadyStarted -> {
                            result.error(
                                MobileScannerErrorCodes.ALREADY_STARTED_ERROR,
                                MobileScannerErrorCodes.ALREADY_STARTED_ERROR_MESSAGE,
                                null
                            )
                        }
                        is CameraError -> {
                            result.error(
                                MobileScannerErrorCodes.CAMERA_ERROR,
                                MobileScannerErrorCodes.CAMERA_ERROR_MESSAGE,
                                null
                            )
                        }
                        is NoCamera -> {
                            result.error(
                                MobileScannerErrorCodes.NO_CAMERA_ERROR,
                                MobileScannerErrorCodes.NO_CAMERA_ERROR_MESSAGE,
                                null
                            )
                        }
                        else -> {
                            result.error(
                                MobileScannerErrorCodes.GENERIC_ERROR,
                                MobileScannerErrorCodes.GENERIC_ERROR_MESSAGE,
                                null
                            )
                        }
                    }
                }
            },
            timeout.toLong(),
            cameraResolution,
            useNewCameraSelector,
            shouldConsiderInvertedImages,
        )
    }

<<<<<<< HEAD
     private fun setShouldConsiderInvertedImages(call: MethodCall, result: MethodChannel.Result) {
        val shouldConsiderInvertedImages = call.argument<Boolean?>("shouldConsiderInvertedImages")

        if (shouldConsiderInvertedImages != null)
            mobileScanner?.shouldConsiderInvertedImages = shouldConsiderInvertedImages

        result.success(null)
    }


=======
    private fun pause(result: MethodChannel.Result) {
        try {
            mobileScanner!!.pause()
            result.success(null)
        } catch (e: Exception) {
            when (e) {
                is AlreadyPaused, is AlreadyStopped -> result.success(null)
                else -> throw e
            }
        }
    }

>>>>>>> b235271b
    private fun stop(result: MethodChannel.Result) {
        try {
            mobileScanner!!.stop()
            result.success(null)
        } catch (e: AlreadyStopped) {
            result.success(null)
        }
    }

    private fun analyzeImage(call: MethodCall, result: MethodChannel.Result) {
        analyzerResult = result

        val formats: List<Int>? = call.argument<List<Int>>("formats")
        val filePath: String = call.argument<String>("filePath")!!

        mobileScanner!!.analyzeImage(
            Uri.fromFile(File(filePath)),
            buildBarcodeScannerOptions(formats, false),
            analyzeImageSuccessCallback,
            analyzeImageErrorCallback)
    }

    private fun toggleTorch(result: MethodChannel.Result) {
        mobileScanner?.toggleTorch()
        result.success(null)
    }

    private fun setScale(call: MethodCall, result: MethodChannel.Result) {
        try {
            mobileScanner!!.setScale(call.arguments as Double)
            result.success(null)
        } catch (e: ZoomWhenStopped) {
            result.error(
                MobileScannerErrorCodes.SET_SCALE_WHEN_STOPPED_ERROR, MobileScannerErrorCodes.SET_SCALE_WHEN_STOPPED_ERROR_MESSAGE, null)
        } catch (e: ZoomNotInRange) {
            result.error(
                MobileScannerErrorCodes.GENERIC_ERROR, MobileScannerErrorCodes.INVALID_ZOOM_SCALE_ERROR_MESSAGE, null)
        }
    }

     private fun setZoomRatio(scale: Float) : Boolean {
        try {
            mobileScanner!!.setZoomRatio(scale.toDouble())
            return true
        } catch (e: ZoomWhenStopped) { }
        return false
    }


    private fun resetScale(result: MethodChannel.Result) {
        try {
            mobileScanner!!.resetScale()
            result.success(null)
        } catch (e: ZoomWhenStopped) {
            result.error(
                MobileScannerErrorCodes.SET_SCALE_WHEN_STOPPED_ERROR, MobileScannerErrorCodes.SET_SCALE_WHEN_STOPPED_ERROR_MESSAGE, null)
        }
    }

    private fun updateScanWindow(call: MethodCall, result: MethodChannel.Result) {
        mobileScanner?.scanWindow = call.argument<List<Float>?>("rect")

        result.success(null)
    }

     private fun buildBarcodeScannerOptions(formats: List<Int>?, enableAutoZoom: Boolean): BarcodeScannerOptions? {
        val builder : BarcodeScannerOptions.Builder?
        if (formats == null) {
             builder = BarcodeScannerOptions.Builder()
        } else {
            val formatsList: MutableList<Int> = mutableListOf()

            for (formatValue in formats) {
                formatsList.add(BarcodeFormats.fromRawValue(formatValue).intValue)
            }

            if (formatsList.size == 1) {
                builder = BarcodeScannerOptions.Builder().setBarcodeFormats(formatsList.first())
            } else {
                builder = BarcodeScannerOptions.Builder().setBarcodeFormats(
                    formatsList.first(),
                    *formatsList.subList(1, formatsList.size).toIntArray()
                )
            }
        }
        if (enableAutoZoom) {
            builder.setZoomSuggestionOptions(
                ZoomSuggestionOptions.Builder {
                    setZoomRatio(it)
                }.setMaxSupportedZoomRatio(getMaxZoomRatio())
                    .build())
        }
return builder.build()
    }

    private fun getMaxZoomRatio(): Float {
        val cameraManager = activity.getSystemService(Context.CAMERA_SERVICE) as CameraManager
        var maxZoom = 1.0F

        try {
            for (cameraId in cameraManager.cameraIdList) {
                val characteristics = cameraManager.getCameraCharacteristics(cameraId)

               val maxZoomRatio = characteristics.get(CameraCharacteristics.SCALER_AVAILABLE_MAX_DIGITAL_ZOOM)
                if (maxZoomRatio != null && maxZoomRatio > maxZoom) {
                    maxZoom = maxZoomRatio
                }
            }
        } catch (e: Exception) {
            e.printStackTrace()
        }
        return maxZoom
    }
}<|MERGE_RESOLUTION|>--- conflicted
+++ resolved
@@ -220,7 +220,6 @@
         )
     }
 
-<<<<<<< HEAD
      private fun setShouldConsiderInvertedImages(call: MethodCall, result: MethodChannel.Result) {
         val shouldConsiderInvertedImages = call.argument<Boolean?>("shouldConsiderInvertedImages")
 
@@ -231,7 +230,6 @@
     }
 
 
-=======
     private fun pause(result: MethodChannel.Result) {
         try {
             mobileScanner!!.pause()
@@ -244,7 +242,6 @@
         }
     }
 
->>>>>>> b235271b
     private fun stop(result: MethodChannel.Result) {
         try {
             mobileScanner!!.stop()
