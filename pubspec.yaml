name: mobile_scanner
description: A universal barcode and QR code scanner for Flutter based on MLKit. Uses CameraX on Android, AVFoundation on iOS and Apple Vision & AVFoundation on macOS.
<<<<<<< HEAD
version: 6.0.2
publish_to: none
=======
version: 6.0.6
>>>>>>> b235271b
repository: https://github.com/juliansteenbakker/mobile_scanner

screenshots:
- description: 'Flutter Demo Home Page'
  path: example/screenshots/homepage.png
- description: 'Mobile Scanner with controller'
  path: example/screenshots/controller.png
- description: 'Mobile Scanner with controller (returning image)'
  path: example/screenshots/returningImage.png
- description: 'Mobile Scanner with zoom slider'
  path: example/screenshots/zoomSlider.png
- description: 'Mobile Scanner with overlay'
  path: example/screenshots/overlay.png

environment:
  sdk: ">=3.4.0 <4.0.0"
  flutter: ">=3.22.0"

dependencies:
  flutter:
    sdk: flutter
  flutter_web_plugins:
    sdk: flutter
  plugin_platform_interface:
    git: https://github.com/kumsumit/plugin_platform_interface.git
  web: ">=1.0.0 <2.0.0"

dev_dependencies:
  flutter_test:
    sdk: flutter
  flutter_lints: ^5.0.0

flutter:
  plugin:
    platforms:
      android:
        package: dev.steenbakker.mobile_scanner
        pluginClass: MobileScannerPlugin
      ios:
        pluginClass: MobileScannerPlugin
      macos:
        pluginClass: MobileScannerPlugin
      web:
        pluginClass: MobileScannerWeb
        fileName: src/web/mobile_scanner_web.dart<|MERGE_RESOLUTION|>--- conflicted
+++ resolved
@@ -1,24 +1,20 @@
 name: mobile_scanner
 description: A universal barcode and QR code scanner for Flutter based on MLKit. Uses CameraX on Android, AVFoundation on iOS and Apple Vision & AVFoundation on macOS.
-<<<<<<< HEAD
-version: 6.0.2
+version: 6.0.6
 publish_to: none
-=======
-version: 6.0.6
->>>>>>> b235271b
 repository: https://github.com/juliansteenbakker/mobile_scanner
 
 screenshots:
-- description: 'Flutter Demo Home Page'
-  path: example/screenshots/homepage.png
-- description: 'Mobile Scanner with controller'
-  path: example/screenshots/controller.png
-- description: 'Mobile Scanner with controller (returning image)'
-  path: example/screenshots/returningImage.png
-- description: 'Mobile Scanner with zoom slider'
-  path: example/screenshots/zoomSlider.png
-- description: 'Mobile Scanner with overlay'
-  path: example/screenshots/overlay.png
+  - description: "Flutter Demo Home Page"
+    path: example/screenshots/homepage.png
+  - description: "Mobile Scanner with controller"
+    path: example/screenshots/controller.png
+  - description: "Mobile Scanner with controller (returning image)"
+    path: example/screenshots/returningImage.png
+  - description: "Mobile Scanner with zoom slider"
+    path: example/screenshots/zoomSlider.png
+  - description: "Mobile Scanner with overlay"
+    path: example/screenshots/overlay.png
 
 environment:
   sdk: ">=3.4.0 <4.0.0"
