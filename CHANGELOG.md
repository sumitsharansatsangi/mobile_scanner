--- conflicted
+++ resolved
@@ -1,15 +1,13 @@
-<<<<<<< HEAD
 ## NEXT
 Bugs fixed:
 * [web] Fixed a bug that prevented color inverted barcodes from being scanned.
 
 Improvements:
 * [web] Bump ZXingJS from version 0.19.1 to 0.21.3.
-=======
+
 ## 6.0.5
 Bugs fixed:
 * [Android] Fixed crash due to imageProxy being closed too early.
->>>>>>> e7b3ade1
 
 ## 6.0.4
 Bugs fixed:
