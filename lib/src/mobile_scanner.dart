--- conflicted
+++ resolved
@@ -220,38 +220,13 @@
 
   @override
   Widget build(BuildContext context) {
-<<<<<<< HEAD
-    return ValueListenableBuilder<MobileScannerArguments?>(
-      valueListenable: _controller.startArguments,
-      builder: (context, value, child) {
-        if (value == null) {
-          return __buildPlaceholderOrError(context, child);
-        }
-
-        return ClipRect(
-          child: LayoutBuilder(
-            builder: (_, constraints) {
-              return SizedBox.fromSize(
-                size: constraints.biggest,
-                child: FittedBox(
-                  fit: widget.fit,
-                  child: SizedBox(
-                    width: value.size.width,
-                    height: value.size.height,
-                    child: kIsWeb
-                        ? HtmlElementView(viewType: value.webId!)
-                        : Texture(textureId: value.textureId!),
-                  ),
-                ),
-=======
     return LayoutBuilder(
       builder: (context, constraints) {
         return ValueListenableBuilder<MobileScannerArguments?>(
           valueListenable: _controller.startArguments,
           builder: (context, value, child) {
             if (value == null) {
-              return widget.placeholderBuilder?.call(context, child) ??
-                  const ColoredBox(color: Colors.black);
+                return __buildPlaceholderOrError(context, child);
             }
 
             if (widget.scanWindow != null) {
@@ -260,7 +235,6 @@
                 widget.scanWindow!,
                 value.size,
                 Size(constraints.maxWidth, constraints.maxHeight),
->>>>>>> efea6764
               );
               _controller.updateScanWindow(window);
             }
