import 'dart:async';

import 'package:flutter/foundation.dart';
import 'package:flutter/material.dart';
import 'package:mobile_scanner/src/mobile_scanner_controller.dart';
import 'package:mobile_scanner/src/mobile_scanner_exception.dart';
import 'package:mobile_scanner/src/objects/barcode_capture.dart';
import 'package:mobile_scanner/src/objects/mobile_scanner_arguments.dart';
import 'package:mobile_scanner/src/scan_window_calculation.dart';

/// The function signature for the error builder.
typedef MobileScannerErrorBuilder = Widget Function(
  BuildContext,
  MobileScannerException,
  Widget?,
);

/// The [MobileScanner] widget displays a live camera preview.
class MobileScanner extends StatefulWidget {
  /// The controller that manages the barcode scanner.
  ///
  /// If this is null, the scanner will manage its own controller.
  final MobileScannerController? controller;

  /// The function that builds an error widget when the scanner
  /// could not be started.
  ///
  /// If this is null, defaults to a black [ColoredBox]
  /// with a centered white [Icons.error] icon.
  final MobileScannerErrorBuilder? errorBuilder;

  /// The [BoxFit] for the camera preview.
  ///
  /// Defaults to [BoxFit.cover].
  final BoxFit fit;

  /// The function that signals when new codes were detected by the [controller].
  final void Function(BarcodeCapture barcodes) onDetect;

  /// The function that signals when the barcode scanner is started.
  @Deprecated('Use onScannerStarted() instead.')
  final void Function(MobileScannerArguments? arguments)? onStart;

  /// The function that signals when the barcode scanner is started.
  final void Function(MobileScannerArguments? arguments)? onScannerStarted;

  /// The function that builds a placeholder widget when the scanner
  /// is not yet displaying its camera preview.
  ///
  /// If this is null, a black [ColoredBox] is used as placeholder.
  final Widget Function(BuildContext, Widget?)? placeholderBuilder;

  /// if set barcodes will only be scanned if they fall within this [Rect]
  /// useful for having a cut-out overlay for example. these [Rect]
  /// coordinates are relative to the widget size, so by how much your
  /// rectangle overlays the actual image can depend on things like the
  /// [BoxFit]
  final Rect? scanWindow;

  /// Only set this to true if you are starting another instance of mobile_scanner
  /// right after disposing the first one, like in a PageView.
  ///
  /// Default: false
  final bool startDelay;

  /// The overlay which will be painted above the scanner when has started successful.
  /// Will no be pointed when an error occurs or the scanner hasn't be started yet.
  final Widget? overlay;

  /// Create a new [MobileScanner] using the provided [controller]
  /// and [onBarcodeDetected] callback.
  const MobileScanner({
    this.controller,
    this.errorBuilder,
    this.fit = BoxFit.cover,
    required this.onDetect,
    @Deprecated('Use onScannerStarted() instead.') this.onStart,
    this.onScannerStarted,
    this.placeholderBuilder,
    this.scanWindow,
    this.startDelay = false,
    this.overlay,
    super.key,
  });

  @override
  State<MobileScanner> createState() => _MobileScannerState();
}

class _MobileScannerState extends State<MobileScanner>
    with WidgetsBindingObserver {
  /// The subscription that listens to barcode detection.
  StreamSubscription<BarcodeCapture>? _barcodesSubscription;

  /// The internally managed controller.
  late MobileScannerController _controller;

  /// Whether the controller should resume
  /// when the application comes back to the foreground.
  bool _resumeFromBackground = false;

  MobileScannerException? _startException;

  Widget _buildPlaceholderOrError(BuildContext context, Widget? child) {
    final error = _startException;

    if (error != null) {
      return widget.errorBuilder?.call(context, error, child) ??
          const ColoredBox(
            color: Colors.black,
            child: Center(child: Icon(Icons.error, color: Colors.white)),
          );
    }

    return widget.placeholderBuilder?.call(context, child) ??
        const ColoredBox(color: Colors.black);
  }

  /// Start the given [scanner].
  Future<void> _startScanner() async {
    if (widget.startDelay) {
      await Future.delayed(const Duration(seconds: 1, milliseconds: 500));
    }

    _barcodesSubscription ??= _controller.barcodes.listen(
      widget.onDetect,
    );

    if (!_controller.autoStart) {
      debugPrint(
        'mobile_scanner: not starting automatically because autoStart is set to false in the controller.',
      );
      return;
    }

    _controller.start().then((arguments) {
      // ignore: deprecated_member_use_from_same_package
      widget.onStart?.call(arguments);
      widget.onScannerStarted?.call(arguments);
    }).catchError((error) {
      if (mounted) {
        setState(() {
          _startException = error as MobileScannerException;
        });
      }
    });
  }

  @override
  void initState() {
    super.initState();
    WidgetsBinding.instance.addObserver(this);
    _controller = widget.controller ?? MobileScannerController();
    _startScanner();
  }

  @override
  void didChangeAppLifecycleState(AppLifecycleState state) {
    // App state changed before the controller was initialized.
    if (_controller.isStarting) {
      return;
    }

    switch (state) {
      case AppLifecycleState.resumed:
        if (_resumeFromBackground) {
          _startScanner();
        }
        break;
      case AppLifecycleState.inactive:
        _resumeFromBackground = true;
        _controller.stop();
        break;
      default:
        break;
    }
  }

  Rect? scanWindow;

  @override
  Widget build(BuildContext context) {
    return LayoutBuilder(
      builder: (context, constraints) {
        return ValueListenableBuilder<MobileScannerArguments?>(
          valueListenable: _controller.startArguments,
          builder: (context, value, child) {
            if (value == null) {
              return _buildPlaceholderOrError(context, child);
            }

            if (widget.scanWindow != null && scanWindow == null) {
              scanWindow = calculateScanWindowRelativeToTextureInPercentage(
                widget.fit,
                widget.scanWindow!,
                value.size,
<<<<<<< HEAD
                constraints.biggest,
=======
                Size(constraints.maxWidth, constraints.maxHeight),
>>>>>>> 128ce4b6
              );

              _controller.updateScanWindow(scanWindow);
            }
            if (widget.overlay != null) {
              return Stack(
                alignment: Alignment.center,
                children: [
                  _scanner(value.size, value.webId, value.textureId),
<<<<<<< HEAD
                  widget.overlay!
=======
                  widget.overlay!,
>>>>>>> 128ce4b6
                ],
              );
            } else {
              return _scanner(value.size, value.webId, value.textureId);
            }
          },
        );
      },
    );
  }

  Widget _scanner(Size size, String? webId, int? textureId) {
    return ClipRect(
      child: LayoutBuilder(
        builder: (_, constraints) {
          return SizedBox.fromSize(
            size: constraints.biggest,
            child: FittedBox(
              fit: widget.fit,
              child: SizedBox(
                width: size.width,
                height: size.height,
                child: kIsWeb
                    ? HtmlElementView(viewType: webId!)
                    : Texture(textureId: textureId!),
              ),
            ),
          );
        },
      ),
    );
  }

  @override
  void dispose() {
    _controller.updateScanWindow(null);
    WidgetsBinding.instance.removeObserver(this);
    _barcodesSubscription?.cancel();
    _barcodesSubscription = null;
    _controller.dispose();
    super.dispose();
  }
}<|MERGE_RESOLUTION|>--- conflicted
+++ resolved
@@ -194,11 +194,7 @@
                 widget.fit,
                 widget.scanWindow!,
                 value.size,
-<<<<<<< HEAD
                 constraints.biggest,
-=======
-                Size(constraints.maxWidth, constraints.maxHeight),
->>>>>>> 128ce4b6
               );
 
               _controller.updateScanWindow(scanWindow);
@@ -208,11 +204,7 @@
                 alignment: Alignment.center,
                 children: [
                   _scanner(value.size, value.webId, value.textureId),
-<<<<<<< HEAD
-                  widget.overlay!
-=======
                   widget.overlay!,
->>>>>>> 128ce4b6
                 ],
               );
             } else {
