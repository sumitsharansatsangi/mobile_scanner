import 'dart:async';

import 'package:flutter/foundation.dart';
import 'package:flutter/material.dart';
import 'package:mobile_scanner/src/mobile_scanner_controller.dart';
import 'package:mobile_scanner/src/mobile_scanner_exception.dart';
import 'package:mobile_scanner/src/objects/barcode_capture.dart';
import 'package:mobile_scanner/src/objects/mobile_scanner_arguments.dart';

/// The function signature for the error builder.
typedef MobileScannerErrorBuilder = Widget Function(
  BuildContext,
  MobileScannerException,
  Widget?,
);

/// The [MobileScanner] widget displays a live camera preview.
class MobileScanner extends StatefulWidget {
  /// The controller that manages the barcode scanner.
  ///
  /// If this is null, the scanner will manage its own controller.
  final MobileScannerController? controller;

  /// The function that builds an error widget when the scanner
  /// could not be started.
  ///
  /// If this is null, defaults to a black [ColoredBox]
  /// with a centered white [Icons.error] icon.
  final MobileScannerErrorBuilder? errorBuilder;

  /// The [BoxFit] for the camera preview.
  ///
  /// Defaults to [BoxFit.cover].
  final BoxFit fit;

  /// The function that signals when new codes were detected by the [controller].
  final void Function(BarcodeCapture barcodes) onDetect;

  /// The function that signals when the barcode scanner is started.
  @Deprecated('Use onScannerStarted() instead.')
  final void Function(MobileScannerArguments? arguments)? onStart;

  /// The function that signals when the barcode scanner is started.
  final void Function(MobileScannerArguments? arguments)? onScannerStarted;

  /// The function that builds a placeholder widget when the scanner
  /// is not yet displaying its camera preview.
  ///
  /// If this is null, a black [ColoredBox] is used as placeholder.
  final Widget Function(BuildContext, Widget?)? placeholderBuilder;

  /// if set barcodes will only be scanned if they fall within this [Rect]
  /// useful for having a cut-out overlay for example. these [Rect]
  /// coordinates are relative to the widget size, so by how much your
  /// rectangle overlays the actual image can depend on things like the
  /// [BoxFit]
  final Rect? scanWindow;

  /// Only set this to true if you are starting another instance of mobile_scanner
  /// right after disposing the first one, like in a PageView.
  ///
  /// Default: false
  final bool startDelay;

  /// Create a new [MobileScanner] using the provided [controller]
  /// and [onBarcodeDetected] callback.
  const MobileScanner({
    this.controller,
    this.errorBuilder,
    this.fit = BoxFit.cover,
    required this.onDetect,
    @Deprecated('Use onScannerStarted() instead.') this.onStart,
    this.onScannerStarted,
    this.placeholderBuilder,
    this.scanWindow,
    this.startDelay = false,
    super.key,
  });

  @override
  State<MobileScanner> createState() => _MobileScannerState();
}

class _MobileScannerState extends State<MobileScanner>
    with WidgetsBindingObserver {
  /// The subscription that listens to barcode detection.
  StreamSubscription<BarcodeCapture>? _barcodesSubscription;

  /// The internally managed controller.
  late MobileScannerController _controller;

  /// Whether the controller should resume
  /// when the application comes back to the foreground.
  bool _resumeFromBackground = false;

  MobileScannerException? _startException;

  Widget _buildPlaceholderOrError(BuildContext context, Widget? child) {
    final error = _startException;

    if (error != null) {
      return widget.errorBuilder?.call(context, error, child) ??
          const ColoredBox(
            color: Colors.black,
            child: Center(child: Icon(Icons.error, color: Colors.white)),
          );
    }

    return widget.placeholderBuilder?.call(context, child) ??
        const ColoredBox(color: Colors.black);
  }

  /// Start the given [scanner].
  Future<void> _startScanner() async {
    if (widget.startDelay) {
      await Future.delayed(const Duration(seconds: 1, milliseconds: 500));
    }

    _barcodesSubscription ??= _controller.barcodes.listen(
      widget.onDetect,
    );

    if (!_controller.autoStart) {
      debugPrint(
        'mobile_scanner: not starting automatically because autoStart is set to false in the controller.',
      );
      return;
    }

    _controller.start().then((arguments) {
      // ignore: deprecated_member_use_from_same_package
      widget.onStart?.call(arguments);
      widget.onScannerStarted?.call(arguments);
    }).catchError((error) {
      if (mounted) {
        setState(() {
          _startException = error as MobileScannerException;
        });
      }
    });
  }

  @override
  void initState() {
    super.initState();
    WidgetsBinding.instance.addObserver(this);
    _controller = widget.controller ?? MobileScannerController();
    _startScanner();
  }

  @override
  void didChangeAppLifecycleState(AppLifecycleState state) {
    // App state changed before the controller was initialized.
    if (_controller.isStarting) {
      return;
    }

    switch (state) {
      case AppLifecycleState.resumed:
        _resumeFromBackground = false;
        _startScanner();
        break;
      case AppLifecycleState.paused:
        _resumeFromBackground = true;
        break;
      case AppLifecycleState.inactive:
        if (!_resumeFromBackground) {
          _controller.stop();
        }
        break;
      case AppLifecycleState.detached:
        break;
    }
  }

  /// the [scanWindow] rect will be relative and scaled to the [widgetSize] not the texture. so it is possible,
  /// depending on the [fit], for the [scanWindow] to partially or not at all overlap the [textureSize]
  ///
  /// since when using a [BoxFit] the content will always be centered on its parent. we can convert the rect
  /// to be relative to the texture.
  ///
  /// since the textures size and the actuall image (on the texture size) might not be the same, we also need to
  /// calculate the scanWindow in terms of percentages of the texture, not pixels.
  Rect calculateScanWindowRelativeToTextureInPercentage(
    BoxFit fit,
    Rect scanWindow,
    Size textureSize,
    Size widgetSize,
  ) {
    double fittedTextureWidth;
    double fittedTextureHeight;

    switch (fit) {
      case BoxFit.contain:
        final widthRatio = widgetSize.width / textureSize.width;
        final heightRatio = widgetSize.height / textureSize.height;
        final scale = widthRatio < heightRatio ? widthRatio : heightRatio;
        fittedTextureWidth = textureSize.width * scale;
        fittedTextureHeight = textureSize.height * scale;
        break;

      case BoxFit.cover:
        final widthRatio = widgetSize.width / textureSize.width;
        final heightRatio = widgetSize.height / textureSize.height;
        final scale = widthRatio > heightRatio ? widthRatio : heightRatio;
        fittedTextureWidth = textureSize.width * scale;
        fittedTextureHeight = textureSize.height * scale;
        break;

      case BoxFit.fill:
        fittedTextureWidth = widgetSize.width;
        fittedTextureHeight = widgetSize.height;
        break;

      case BoxFit.fitHeight:
        final ratio = widgetSize.height / textureSize.height;
        fittedTextureWidth = textureSize.width * ratio;
        fittedTextureHeight = widgetSize.height;
        break;

      case BoxFit.fitWidth:
        final ratio = widgetSize.width / textureSize.width;
        fittedTextureWidth = widgetSize.width;
        fittedTextureHeight = textureSize.height * ratio;
        break;

      case BoxFit.none:
      case BoxFit.scaleDown:
        fittedTextureWidth = textureSize.width;
        fittedTextureHeight = textureSize.height;
        break;
    }

    final offsetX = (widgetSize.width - fittedTextureWidth) / 2;
    final offsetY = (widgetSize.height - fittedTextureHeight) / 2;

    final left = (scanWindow.left - offsetX) / fittedTextureWidth;
    final top = (scanWindow.top - offsetY) / fittedTextureHeight;
    final right = (scanWindow.right - offsetX) / fittedTextureWidth;
    final bottom = (scanWindow.bottom - offsetY) / fittedTextureHeight;

    return Rect.fromLTRB(left, top, right, bottom);
  }

  Rect? scanWindow;

  @override
  Widget build(BuildContext context) {
    final Size size = MediaQuery.sizeOf(context);

    return ValueListenableBuilder<MobileScannerArguments?>(
      valueListenable: _controller.startArguments,
      builder: (context, value, child) {
        if (value == null) {
          return _buildPlaceholderOrError(context, child);
        }

        if (widget.scanWindow != null && scanWindow == null) {
          scanWindow = calculateScanWindowRelativeToTextureInPercentage(
            widget.fit,
            widget.scanWindow!,
            value.size,
            size,
          );

          _controller.updateScanWindow(scanWindow);
        }

<<<<<<< HEAD
              _controller.updateScanWindow(scanWindow);
            }

            return ClipRect(
              child: LayoutBuilder(
                builder: (_, constraints) {
                  return SizedBox.fromSize(
                    size: constraints.biggest,
                    child: FittedBox(
                      fit: widget.fit,
                      // alignment: Alignment.topCenter,
                      child: SizedBox(
                        width: value.size.width,
                        height: value.size.height,
                        child: kIsWeb
                            ? HtmlElementView(viewType: value.webId!)
                            : Texture(textureId: value.textureId!),
                      ),
                    ),
                  );
                },
              ),
            );
          },
=======
        return ClipRect(
          child: LayoutBuilder(
            builder: (_, constraints) {
              return SizedBox.fromSize(
                size: constraints.biggest,
                child: FittedBox(
                  fit: widget.fit,
                  child: SizedBox.fromSize(
                    size: value.size,
                    child: kIsWeb
                        ? HtmlElementView(viewType: value.webId!)
                        : Texture(textureId: value.textureId!),
                  ),
                ),
              );
            },
          ),
>>>>>>> 0ba4c92c
        );
      },
    );
  }

  @override
  void dispose() {
    _controller.updateScanWindow(null);
    WidgetsBinding.instance.removeObserver(this);
    _barcodesSubscription?.cancel();
    _barcodesSubscription = null;
    _controller.dispose();
    super.dispose();
  }
}<|MERGE_RESOLUTION|>--- conflicted
+++ resolved
@@ -266,32 +266,6 @@
           _controller.updateScanWindow(scanWindow);
         }
 
-<<<<<<< HEAD
-              _controller.updateScanWindow(scanWindow);
-            }
-
-            return ClipRect(
-              child: LayoutBuilder(
-                builder: (_, constraints) {
-                  return SizedBox.fromSize(
-                    size: constraints.biggest,
-                    child: FittedBox(
-                      fit: widget.fit,
-                      // alignment: Alignment.topCenter,
-                      child: SizedBox(
-                        width: value.size.width,
-                        height: value.size.height,
-                        child: kIsWeb
-                            ? HtmlElementView(viewType: value.webId!)
-                            : Texture(textureId: value.textureId!),
-                      ),
-                    ),
-                  );
-                },
-              ),
-            );
-          },
-=======
         return ClipRect(
           child: LayoutBuilder(
             builder: (_, constraints) {
@@ -309,7 +283,6 @@
               );
             },
           ),
->>>>>>> 0ba4c92c
         );
       },
     );
