import 'dart:async';
import 'dart:io';

import 'package:flutter/cupertino.dart';
import 'package:flutter/foundation.dart';
import 'package:flutter/services.dart';
import 'package:mobile_scanner/mobile_scanner.dart';
import 'package:mobile_scanner/src/barcode_utility.dart';

/// The [MobileScannerController] holds all the logic of this plugin,
/// where as the [MobileScanner] class is the frontend of this plugin.
class MobileScannerController {
  MobileScannerController({
    this.facing = CameraFacing.back,
    this.detectionSpeed = DetectionSpeed.normal,
    this.detectionTimeoutMs = 250,
    this.torchEnabled = false,
    this.formats,
    this.returnImage = false,
    @Deprecated('Instead, use the result of calling `start()` to determine if permissions were granted.')
        this.onPermissionSet,
    this.autoStart = true,
  }) {
    // In case a new instance is created before calling dispose()
    if (controllerHashcode != null) {
      stop();
    }
    controllerHashcode = hashCode;
    events = _eventChannel
        .receiveBroadcastStream()
        .listen((data) => _handleEvent(data as Map));
  }

  /// The hashcode of the controller to check if the correct object is mounted.
  /// Must be static to keep the same value on new instances
  static int? controllerHashcode;

  /// Select which camera should be used.
  ///
  /// Default: CameraFacing.back
  final CameraFacing facing;

  /// Enable or disable the torch (Flash) on start
  ///
  /// Default: disabled
  final bool torchEnabled;

  /// Set to true if you want to return the image buffer with the Barcode event
  ///
  /// Only supported on iOS and Android
  final bool returnImage;

  /// If provided, the scanner will only detect those specific formats
  final List<BarcodeFormat>? formats;

  /// Sets the speed of detections.
  ///
  /// WARNING: DetectionSpeed.unrestricted can cause memory issues on some devices
  final DetectionSpeed detectionSpeed;

  /// Sets the timeout of scanner.
  /// The timeout is set in miliseconds.
  ///
  /// NOTE: The timeout only works if the [detectionSpeed] is set to
  /// [DetectionSpeed.normal] (which is the default value).
  final int detectionTimeoutMs;

  /// Automatically start the mobileScanner on initialization.
  final bool autoStart;

  /// Sets the barcode stream
  final StreamController<BarcodeCapture> _barcodesController =
      StreamController.broadcast();
  Stream<BarcodeCapture> get barcodes => _barcodesController.stream;

  static const MethodChannel _methodChannel =
      MethodChannel('dev.steenbakker.mobile_scanner/scanner/method');
  static const EventChannel _eventChannel =
      EventChannel('dev.steenbakker.mobile_scanner/scanner/event');

  @Deprecated(
    'Instead, use the result of calling `start()` to determine if permissions were granted.',
  )
  Function(bool permissionGranted)? onPermissionSet;

  /// Listen to events from the platform specific code
  late StreamSubscription events;

  /// A notifier that provides several arguments about the MobileScanner
  final ValueNotifier<MobileScannerArguments?> startArguments =
      ValueNotifier(null);

  /// A notifier that provides the state of the Torch (Flash)
  final ValueNotifier<TorchState> torchState = ValueNotifier(TorchState.off);

  /// A notifier that provides the state of which camera is being used
  late final ValueNotifier<CameraFacing> cameraFacingState =
      ValueNotifier(facing);

  bool isStarting = false;

  bool? _hasTorch;

  /// Returns whether the device has a torch.
  ///
  /// Throws an error if the controller is not initialized.
  bool get hasTorch {
    if (_hasTorch == null) {
      throw const MobileScannerException(
        errorCode: MobileScannerErrorCode.controllerUninitialized,
      );
    }

    return _hasTorch!;
  }

  /// Set the starting arguments for the camera
  Map<String, dynamic> _argumentsToMap({CameraFacing? cameraFacingOverride}) {
    final Map<String, dynamic> arguments = {};

    cameraFacingState.value = cameraFacingOverride ?? facing;
    arguments['facing'] = cameraFacingState.value.index;
    arguments['torch'] = torchEnabled;
    arguments['speed'] = detectionSpeed.index;
    arguments['timeout'] = detectionTimeoutMs;

    if (formats != null) {
      if (Platform.isAndroid) {
        arguments['formats'] = formats!.map((e) => e.index).toList();
      } else if (Platform.isIOS || Platform.isMacOS) {
        arguments['formats'] = formats!.map((e) => e.rawValue).toList();
      }
    }
    arguments['returnImage'] = true;
    return arguments;
  }

  /// Start scanning for barcodes.
  /// Upon calling this method, the necessary camera permission will be requested.
  ///
  /// Returns an instance of [MobileScannerArguments]
  /// when the scanner was successfully started.
  /// Returns null if the scanner is currently starting.
  ///
  /// Throws a [MobileScannerException] if starting the scanner failed.
  Future<MobileScannerArguments?> start({
    CameraFacing? cameraFacingOverride,
  }) async {
    if (isStarting) {
      debugPrint("Called start() while starting.");
      return null;
    }

    isStarting = true;

    // Check authorization status
    if (!kIsWeb) {
      final MobileScannerState state = MobileScannerState
          .values[await _methodChannel.invokeMethod('state') as int? ?? 0];
      switch (state) {
        case MobileScannerState.undetermined:
          final bool result =
              await _methodChannel.invokeMethod('request') as bool? ?? false;
          if (!result) {
            isStarting = false;
            throw const MobileScannerException(
              errorCode: MobileScannerErrorCode.permissionDenied,
            );
          }
          break;
        case MobileScannerState.denied:
          isStarting = false;
          throw const MobileScannerException(
            errorCode: MobileScannerErrorCode.permissionDenied,
          );
        case MobileScannerState.authorized:
          break;
      }
    }

<<<<<<< HEAD
    cameraFacingState.value = facing;

    // Set the starting arguments for the camera
    final Map arguments = {};
    arguments['facing'] = facing.index;
    /*    if (scanWindow != null) {
      arguments['scanWindow'] = [
        scanWindow!.left,
        scanWindow!.top,
        scanWindow!.right,
        scanWindow!.bottom,
      ];
    } */
    if (ratio != null) arguments['ratio'] = ratio;
    if (torchEnabled != null) arguments['torch'] = torchEnabled;

    if (formats != null) {
      if (Platform.isAndroid) {
        arguments['formats'] = formats!.map((e) => e.index).toList();
      } else if (Platform.isIOS || Platform.isMacOS) {
        arguments['formats'] = formats!.map((e) => e.rawValue).toList();
      }
    }

=======
>>>>>>> 869c22ae
    // Start the camera with arguments
    Map<String, dynamic>? startResult = {};
    try {
      startResult = await _methodChannel.invokeMapMethod<String, dynamic>(
        'start',
        _argumentsToMap(cameraFacingOverride: cameraFacingOverride),
      );
    } on PlatformException catch (error) {
      MobileScannerErrorCode errorCode = MobileScannerErrorCode.genericError;

      if (error.code == "MobileScannerWeb") {
        errorCode = MobileScannerErrorCode.permissionDenied;
      }
      isStarting = false;

      throw MobileScannerException(
        errorCode: errorCode,
        errorDetails: MobileScannerErrorDetails(
          code: error.code,
          details: error.details as Object?,
          message: error.message,
        ),
      );
    }

    if (startResult == null) {
      isStarting = false;
      throw const MobileScannerException(
        errorCode: MobileScannerErrorCode.genericError,
      );
    }

    _hasTorch = startResult['torchable'] as bool? ?? false;
    if (_hasTorch! && torchEnabled) {
      torchState.value = TorchState.on;
    }

    isStarting = false;
    return startArguments.value = MobileScannerArguments(
      size: kIsWeb
          ? Size(
              startResult['videoWidth'] as double? ?? 0,
              startResult['videoHeight'] as double? ?? 0,
            )
          : toSize(startResult['size'] as Map? ?? {}),
      hasTorch: _hasTorch!,
      textureId: kIsWeb ? null : startResult['textureId'] as int?,
      webId: kIsWeb ? startResult['ViewID'] as String? : null,
    );
  }

  /// Stops the camera, but does not dispose this controller.
  Future<void> stop() async {
    try {
      await _methodChannel.invokeMethod('stop');
    } catch (e) {
      debugPrint('$e');
    }
  }

  /// Switches the torch on or off.
  ///
  /// Does nothing if the device has no torch.
  ///
  /// Throws if the controller was not initialized.
  Future<void> toggleTorch() async {
    final hasTorch = _hasTorch;

    if (hasTorch == null) {
      throw const MobileScannerException(
        errorCode: MobileScannerErrorCode.controllerUninitialized,
      );
    } else if (!hasTorch) {
      return;
    }

    torchState.value =
        torchState.value == TorchState.off ? TorchState.on : TorchState.off;

    await _methodChannel.invokeMethod('torch', torchState.value.index);
  }

  /// Switches the torch on or off.
  ///
  /// Only works if torch is available.
  Future<void> switchCamera() async {
    await _methodChannel.invokeMethod('stop');
    final CameraFacing facingToUse =
        cameraFacingState.value == CameraFacing.back
            ? CameraFacing.front
            : CameraFacing.back;
    await start(cameraFacingOverride: facingToUse);
  }

  /// Handles a local image file.
  /// Returns true if a barcode or QR code is found.
  /// Returns false if nothing is found.
  ///
  /// [path] The path of the image on the devices
  Future<bool> analyzeImage(String path) async {
    return _methodChannel
        .invokeMethod<bool>('analyzeImage', path)
        .then<bool>((bool? value) => value ?? false);
  }

  /// Disposes the MobileScannerController and closes all listeners.
  ///
  /// If you call this, you cannot use this controller object anymore.
  void dispose() {
    stop();
    events.cancel();
    _barcodesController.close();
    if (hashCode == controllerHashcode) {
      controllerHashcode = null;
    }
  }

  /// Handles a returning event from the platform side
  void _handleEvent(Map event) {
    final name = event['name'];
    final data = event['data'];

    switch (name) {
      case 'torchState':
        final state = TorchState.values[data as int? ?? 0];
        torchState.value = state;
        break;
      case 'barcode':
        if (data == null) return;
        final parsed = (data as List)
            .map((value) => Barcode.fromNative(value as Map))
            .toList();
        _barcodesController.add(
          BarcodeCapture(
            barcodes: parsed,
            image: event['image'] as Uint8List?,
          ),
        );
        break;
      case 'barcodeMac':
        _barcodesController.add(
          BarcodeCapture(
            barcodes: [
              Barcode(
                rawValue: (data as Map)['payload'] as String?,
              )
            ],
          ),
        );
        break;
      case 'barcodeWeb':
        final barcode = data as Map?;
        _barcodesController.add(
          BarcodeCapture(
            barcodes: [
              Barcode(
                rawValue: barcode?['rawValue'] as String?,
                rawBytes: barcode?['rawBytes'] as Uint8List?,
              )
            ],
          ),
        );
        break;
      case 'error':
        throw MobileScannerException(
          errorCode: MobileScannerErrorCode.genericError,
          errorDetails: MobileScannerErrorDetails(message: data as String?),
        );
      default:
        throw UnimplementedError(name as String?);
    }
  }

  /// updates the native scanwindow
  Future<void> updateScanWindow(Rect window) async {
    final data = [window.left, window.top, window.right, window.bottom];
    await methodChannel.invokeMethod('updateScanWindow', {'rect': data});
  }
}<|MERGE_RESOLUTION|>--- conflicted
+++ resolved
@@ -123,6 +123,15 @@
     arguments['torch'] = torchEnabled;
     arguments['speed'] = detectionSpeed.index;
     arguments['timeout'] = detectionTimeoutMs;
+
+    /*    if (scanWindow != null) {
+      arguments['scanWindow'] = [
+        scanWindow!.left,
+        scanWindow!.top,
+        scanWindow!.right,
+        scanWindow!.bottom,
+      ];
+    } */
 
     if (formats != null) {
       if (Platform.isAndroid) {
@@ -178,33 +187,6 @@
       }
     }
 
-<<<<<<< HEAD
-    cameraFacingState.value = facing;
-
-    // Set the starting arguments for the camera
-    final Map arguments = {};
-    arguments['facing'] = facing.index;
-    /*    if (scanWindow != null) {
-      arguments['scanWindow'] = [
-        scanWindow!.left,
-        scanWindow!.top,
-        scanWindow!.right,
-        scanWindow!.bottom,
-      ];
-    } */
-    if (ratio != null) arguments['ratio'] = ratio;
-    if (torchEnabled != null) arguments['torch'] = torchEnabled;
-
-    if (formats != null) {
-      if (Platform.isAndroid) {
-        arguments['formats'] = formats!.map((e) => e.index).toList();
-      } else if (Platform.isIOS || Platform.isMacOS) {
-        arguments['formats'] = formats!.map((e) => e.rawValue).toList();
-      }
-    }
-
-=======
->>>>>>> 869c22ae
     // Start the camera with arguments
     Map<String, dynamic>? startResult = {};
     try {
